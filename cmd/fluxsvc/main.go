--- conflicted
+++ resolved
@@ -140,11 +140,7 @@
 			Name:      "release_duration_seconds",
 			Help:      "Release method duration in seconds.",
 			Buckets:   stdprometheus.DefBuckets,
-<<<<<<< HEAD
-		}, []string{"method", "release_kind", "success"})
-=======
-		}, []string{fluxmetrics.LabelReleaseType, fluxmetrics.LabelSuccess})
->>>>>>> e02dc33f
+		}, []string{fluxmetrics.LabelReleaseType, fluxmetrics.LabelReleaseKind, fluxmetrics.LabelSuccess})
 		releaseMetrics.ActionDuration = prometheus.NewHistogramFrom(stdprometheus.HistogramOpts{
 			Namespace: "flux",
 			Subsystem: "fluxsvc",
@@ -158,11 +154,7 @@
 			Name:      "release_stage_duration_seconds",
 			Help:      "Duration in seconds of each stage of a release, including dry-runs.",
 			Buckets:   stdprometheus.DefBuckets,
-<<<<<<< HEAD
-		}, []string{"method", "action", "success"})
-=======
-		}, []string{fluxmetrics.LabelMethod, fluxmetrics.LabelStage})
->>>>>>> e02dc33f
+		}, []string{fluxmetrics.LabelMethod, fluxmetrics.LabelAction, fluxmetrics.LabelStage})
 		helperDuration = prometheus.NewHistogramFrom(stdprometheus.HistogramOpts{
 			Namespace: "flux",
 			Subsystem: "fluxsvc",
@@ -264,7 +256,12 @@
 	// release jobs can't interfere with slow automated service jobs, or vice
 	// versa. This is probably not optimal. Really all jobs should be quick and
 	// recoverable.
-	for _, queue := range []string{jobs.DefaultQueue, jobs.ReleaseJob, jobs.AutomatedServiceJob} {
+	for _, queue := range []string{
+		jobs.DefaultQueue,
+		jobs.ReleaseJob,
+		jobs.AutomatedServiceJob,
+		jobs.AutomatedInstanceJob,
+	} {
 		logger := log.NewContext(logger).With("component", "worker", "queues", []string{queue})
 		worker := jobs.NewWorker(jobStore, logger, []string{queue})
 		worker.Register(jobs.AutomatedServiceJob, auto)
