--- conflicted
+++ resolved
@@ -233,34 +233,7 @@
 	}
 	ns, svc := service.Components()
 	inst.LogEvent(ns, svc, serviceAutomated)
-<<<<<<< HEAD
 	return recordAutomated(inst, service, true)
-=======
-	if err := recordAutomated(inst, service, true); err != nil {
-		return err
-	}
-
-	// Schedule an immediate check, so things feel snappy for the user.
-	_, err = s.jobs.PutJob(instID, jobs.Job{
-		Queue: jobs.AutomatedServiceJob,
-		// Key stops us getting two jobs for the same service
-		Key: strings.Join([]string{
-			jobs.AutomatedServiceJob,
-			string(instID),
-			string(service),
-		}, "|"),
-		Method: jobs.AutomatedServiceJob,
-		Params: jobs.AutomatedServiceJobParams{
-			ServiceSpec: flux.ServiceSpec(service),
-		},
-		Priority: jobs.PriorityBackground,
-	})
-	if err == jobs.ErrJobAlreadyQueued {
-		// Ignore this error, we're already doing it!
-		err = nil
-	}
-	return err
->>>>>>> e02dc33f
 }
 
 func (s *Server) Deautomate(instID flux.InstanceID, service flux.ServiceID) error {
